[metadata]
name = etos_api
description = ETOS API
author = Tobias Persson
author-email = tobias.persson@axis.com
license = Apache License, Version 2.0
long-description = file: README.rst
long-description-content-type = text/x-rst; charset=UTF-8
url = https://github.com/eiffel-community/etos-api
project-urls =
    Documentation = https://etos.readthedocs.io/
platforms = Linux
classifiers =
    Development Status :: 4 - Beta
    Programming Language :: Python :: 3
    License:: OSI Approved :: Apache Software License

[options]
zip_safe = False
packages = find:
include_package_data = True
package_dir =
    =src
# DON'T CHANGE THE FOLLOWING LINE! IT WILL BE UPDATED BY PYSCAFFOLD!
setup_requires = pyscaffold>=3.2a0,<3.3a0
install_requires =
<<<<<<< HEAD
    etos_lib==1.3.0
    uvicorn==0.12.2
    fastapi==0.61.1
    aiohttp[speedups]==3.6.2
    gql==v3.0.0a3
    graphql-core<3.2,>=3.1
=======
    falcon==1.4.1
    gunicorn==19.9.0
    gevent==20.9.0
    pyscaffold==3.2.3
    eiffellib==1.1.0
    requests==2.24.0
    etos_lib==1.4.0
>>>>>>> ce94f769

# Require a specific Python version, e.g. Python 2.7 or >= 3.4
python_requires = >=3.4

[options.packages.find]
where = src
exclude =
    tests

[options.extras_require]
testing =
    pytest
    pytest-cov

[options.entry_points]

[test]
extras = True

[tool:pytest]
addopts =
    --cov etos_api --cov-report term-missing
    --verbose
norecursedirs =
    dist
    build
    .tox
testpaths = tests

[aliases]
dists = bdist_wheel

[bdist_wheel]
# Use this option if your package is pure-python
universal = 1

[build_sphinx]
source_dir = docs
build_dir = build/sphinx

[devpi:upload]
# Options for the devpi: PyPI server and packaging tool
# VCS export must be deactivated since we are using setuptools-scm
no-vcs = 1
formats = bdist_wheel

[flake8]
# Some sane defaults for the code style checker flake8
exclude =
    .tox
    build
    dist
    .eggs
    docs/conf.py

[pyscaffold]
# PyScaffold's parameters when the project was created.
# This will be used when updating. Do not change!
version = 3.2.3
package = etos_api<|MERGE_RESOLUTION|>--- conflicted
+++ resolved
@@ -24,22 +24,13 @@
 # DON'T CHANGE THE FOLLOWING LINE! IT WILL BE UPDATED BY PYSCAFFOLD!
 setup_requires = pyscaffold>=3.2a0,<3.3a0
 install_requires =
-<<<<<<< HEAD
-    etos_lib==1.3.0
+    etos_lib==1.4.0
+    pyscaffold==3.2.3
     uvicorn==0.12.2
     fastapi==0.61.1
     aiohttp[speedups]==3.6.2
     gql==v3.0.0a3
     graphql-core<3.2,>=3.1
-=======
-    falcon==1.4.1
-    gunicorn==19.9.0
-    gevent==20.9.0
-    pyscaffold==3.2.3
-    eiffellib==1.1.0
-    requests==2.24.0
-    etos_lib==1.4.0
->>>>>>> ce94f769
 
 # Require a specific Python version, e.g. Python 2.7 or >= 3.4
 python_requires = >=3.4
